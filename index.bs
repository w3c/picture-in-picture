--- conflicted
+++ resolved
@@ -302,16 +302,9 @@
 When the visibility state of a <a>top-level browsing context</a> value
 switches from "hidden" to "visible", the user agent MAY run these steps:
 
-<<<<<<< HEAD
-1. If <a>autoPictureInPictureElement</a> is null, abort these steps.
+1. If <a>autoPictureInPictureElement</a> is `null`, abort these steps.
 2. If {{pictureInPictureElement}} is <a>autoPictureInPictureElement</a>, run
     the <a>exit Picture-in-Picture algorithm</a>.
-=======
-1. If <a>autoPictureInPictureElement</a> is `null`, abort these steps.
-2. Let |video| be <a>autoPictureInPictureElement</a>.
-3. If |video| is {{pictureInPictureElement}}, run the <a>exit
-    Picture-in-Picture algorithm</a>.
->>>>>>> 661435c2
 
 ## Interaction with Remote Playback ## {#remote-playback}
 
