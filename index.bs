<pre class='metadata'>
Title: Picture-in-Picture
Shortname: picture-in-picture
Level: 1
Status: ED
ED: https://wicg.github.io/picture-in-picture
Favicon: https://raw.githubusercontent.com/google/material-design-icons/master/action/2x_web/ic_picture_in_picture_alt_black_48dp.png
Group: WICG
Repository: wicg/picture-in-picture
!Web Platform Tests: <a href="https://github.com/w3c/web-platform-tests/tree/master/feature-policy">feature-policy/</a><br/><a href="https://github.com/w3c/web-platform-tests/tree/master/picture-in-picture">picture-in-picture/</a>
Editor: François Beaufort, Google, fbeaufort@google.com
Editor: Mounir Lamouri, Google, mlamouri@google.com
Abstract: This specification intends to provide APIs to allow websites to
Abstract: create a floating video window always on top of other windows so that
Abstract: users may continue consuming media while they interact with other
Abstract: content sites, or applications on their device.
</pre>

<pre class="anchors">
spec: Feature Policy; urlPrefix: https://wicg.github.io/feature-policy/#
    type: dfn
        text: default allowlist
        text: feature name
        text: policy-controlled feature
spec: HTML; urlPrefix: https://html.spec.whatwg.org/multipage/
    type: dfn
        urlPrefix: iframe-embed-object.html#attr-iframe-
            text: sandbox
        urlPrefix: infrastructure.html
            text: in parallel
        urlPrefix: interaction.html
            text: triggered by user activation
        urlPrefix: origin.html
            text: active sandboxing flag set
spec: Remote-Playback; urlPrefix: https://w3c.github.io/remote-playback/#dfn-
    type: dfn
        text: local playback device
        text: local playback state
</pre>

<pre class="link-defaults">
spec:dom; type:attribute; text:bubbles
spec:dom; type:dfn; for:NamedNodeMap; text:element
spec:dom; type:interface; text:Document
</pre>

# Introduction # {#intro}

<em>This section is non-normative.</em>

Many users want to continue consuming media while they interact with other
content, sites, or applications on their device. A common UI affordance for
this type of activity is Picture-in-Picture (PiP), where the video is contained
in a separate miniature window that is <a>always on top</a> of other windows.
Picture-in-Picture is a common platform-level feature among desktop and mobile
OSs.

This specification aims to allow websites to initiate and control this behavior
by exposing the following sets of properties to the API:

* Notify the website when it enters and leave Picture-in-Picture mode.
* Allow the website to trigger Picture-in-Picture via a user gesture on a video
    element.
* Allow the website to exit Picture-in-Picture.
* Allow the website to check if Picture-in-Picture can be triggered.

The proposed Picture-in-Picture API is very similar to [[Fullscreen]] as they
have similar properties. The API only applies on
{{HTMLVideoElement}} at the moment but is meant to be
extensible.

# Examples # {#examples}

## Add a custom Picture-in-Picture button ## {#example-add-custom-pip-button}

```html
<video id="video" src="https://example.com/file.mp4"></video>

<button id="pipButton"></button>

<script>
  // Hide button if Picture-in-Picture is not supported or disabled.
  pipButton.hidden = !document.pictureInPictureEnabled || video.disablePictureInPicture;

  pipButton.addEventListener('click', function() {
    // If there is no element in Picture-in-Picture yet, let's request
    // Picture-in-Picture for the video, otherwise leave it.
    if (!document.pictureInPictureElement) {
      video.requestPictureInPicture()
      .catch(error => {
        // Video failed to enter Picture-in-Picture mode.
      });
    } else {
      document.exitPictureInPicture()
      .catch(error => {
        // Video failed to leave Picture-in-Picture mode.
      });
    }
  });
</script>
```

## Monitor video Picture-in-Picture changes ## {#example-monitor-video-pip-changes}

```html
<video id="video" src="https://example.com/file.mp4"></video>

<script>
  video.addEventListener('enterpictureinpicture', function() {
    // Video entered Picture-in-Picture mode.
  });

  video.addEventListener('leavepictureinpicture', function() {
    // Video left Picture-in-Picture mode.
  });
</script>
```

## Update video size based on Picture-in-Picture window size changes ## {#example-update-video-on-window-size-changes}

```html
<video id="video" src="https://example.com/file.mp4"></video>

<button id="pipButton"></button>

<script>
  pipButton.addEventListener('click', function() {
    video.requestPictureInPicture()
    .then(pipWindow => {
      updateVideoSize(pipWindow.width, pipWindow.height);
      pipWindow.addEventListener('resize', function(event) {
        updateVideoSize(pipWindow.width, pipWindow.height);
      });
    });
  });

  function updateVideoSize(width, height) {
    // TODO: Update video size based on pip window width and height.
  }
</script>
```

# Concepts # {#concepts}

## Request Picture-in-Picture ## {#request-pip}

When the <dfn>request Picture-in-Picture algorithm</dfn> with |video| is
invoked, the user agent MUST run the following steps:

1. If <a>Picture-in-Picture support</a> is <code>false</code>, throw a
    {{NotSupportedError}} and abort these steps.
2. If document is not allowed to use the <a>policy-controlled feature</a> named
    <code>"picture-in-picture"</code>, throw a {{SecurityError}} and abort these
    steps.
3. If document's <a>active sandboxing flag set</a> has the <a>sandboxed
    picture-in-picture browsing context flag</a> set, throw a {{SecurityError}} and
    abort these steps.
4. OPTIONALLY, if the {{disablePictureInPicture}} attribute is present on
    |video|, throw a {{InvalidStateError}} and abort these steps.
5. If the algorithm is not <a>triggered by user activation</a>, throw a
    {{NotAllowedError}} and abort these steps.
<<<<<<< HEAD
6. Let |pipWindow| be the Picture-in-Picture window that is <dfn>always on
    top</dfn>. It consistently stays above most other windows.
7. Let |pipVideo| be the video contained in the |pipWindow|.
8. If a |pipWindow| is not already created, create one.
9. Render |video| frames in the |pipVideo|.
10. Set {{pictureInPictureElement}} to |video|.
11. <a>Queue a task</a> to <a>fire an event</a> with the name
=======
5. Set {{pictureInPictureElement}} to |video|.
6. Let <dfn>Picture-in-Picture window</dfn> be a new instance of
    {{PictureInPictureWindow}} associated with {{pictureInPictureElement}}.
7. <a>Queue a task</a> to <a>fire an event</a> with the name
>>>>>>> ea9e0c16
    {{enterpictureinpicture}} at the |video| with its {{bubbles}} attribute
    initialized to true.

It is RECOMMENDED that the video frames are not rendered in the page and in
the Picture-in-Picture window at the same time but if they are, they MUST be
kept in sync.

When a video is played in Picture-in-Picture, the states SHOULD transition as
if it was played inline. That means that the events SHOULD fire at the same
time, calling methods SHOULD have the same behaviour, etc. However, the user
agent MAY transition out of Picture-in-Picture when the video element enters a
state that is considered not compatible with Picture-in-Picture.

## Exit Picture-in-Picture ## {#exit-pip}

When the <dfn>exit Picture-in-Picture algorithm</dfn> is invoked,
the user agent MUST run the following steps:

1. If {{pictureInPictureElement}} is null, throw a {{InvalidStateError}} and abort
    these steps.
2. Run the <a>close window algorithm</a> with the <a>Picture-in-Picture
    window</a> associated with {{pictureInPictureElement}}.
3. Unset {{pictureInPictureElement}}.
4. <a>Queue a task</a> to <a>fire an event</a> with the name
    {{leavepictureinpicture}} at the |video| with its {{bubbles}} attribute
    initialized to true.

## Disable Picture-in-Picture ## {#disable-pip}

Some pages may want to disable Picture-in-Picture for a video element. To
support this, a new {{disablePictureInPicture}} attribute is added to the list
of content attributes for video elements.

A corresponding {{disablePictureInPicture}} IDL attribute which reflects the
value of element’s {{disablePictureInPicture}} content attribute is added to
the {{HTMLVideoElement}} interface. The {{disablePictureInPicture}} IDL attribute
MUST reflect the content attribute of the same name.

If the {{disablePictureInPicture}} attribute is present on the video element,
the user agent SHOULD NOT play the video element in Picture-in-Picture or
present any UI to do so.

When the {{disablePictureInPicture}} attribute is added to a |video| element,
the user agent SHOULD run these steps:

1. Reject any pending promises returned by the {{requestPictureInPicture()}}
    method with {{InvalidStateError}}.
2. If |video| is {{pictureInPictureElement}}, run the <a>exit
    Picture-in-Picture algorithm</a>.

## Interaction with Remote Playback ## {#remote-playback}

The [[Remote-Playback]] specification defines a <a>local playback device</a>
and a <a>local playback state</a>. For the purpose of Picture-in-Picture, the
playback is local and regardless of whether it is played in page or in
Picture-in-Picture.

## Interaction with Media Session ## {#media-session}

The API will have to be used with the [[MediaSession]] API for customizing the
avaiable controls on the Picture-in-Picture window.

## One Picture-in-Picture window ## {#one-pip-window}

Operating systems with a Picture-in-Picture API usually restricts
Picture-in-Picture to only one window.  Whether only one window is allowed in
Picture-in-Picture will be left to the implementation and the platform.
However, because of the one Picture-in-Picture window limitation, the
specification assumes that a given {{Document}} can only have one
Picture-in-Picture window.

What happens when there is a Picture-in-Picture request while a window is
already in Picture-in-Picture will be left as an implementation details: the
current Picture-in-Picture window could be closed, the Picture-in-Picture
request could be rejected or even two Picture-in-Picture windows can be
created. Regardless, the User Agent will have to fire the appropriate events
in order to notify the website of the Picture-in-Picture status changes.

# API # {#api}

## Extensions to <code>HTMLVideoElement</code> ## {#htmlvideoelement-extensions}

<pre class="idl">
partial interface HTMLVideoElement {
  Promise&lt;PictureInPictureWindow> requestPictureInPicture();

  attribute EventHandler onenterpictureinpicture;
  attribute EventHandler onleavepictureinpicture;

  [CEReactions]
  attribute boolean disablePictureInPicture;
};
</pre>

The {{requestPictureInPicture()}} method, when invoked, MUST
return <a>a new promise</a> |promise| and run the following steps <a>in
parallel</a>:

1. Let |video| be the requested video.
2. Run the <a>request Picture-in-Picture algorithm</a> with |video|.
3. If the previous step threw an exception, reject |promise| with that
    exception and abort these steps.
4. Return |promise| with the <a>Picture-in-Picture window</a> associated with
    {{pictureInPictureElement}}.

## Extensions to <code>Document</code> ## {#document-extensions}

<pre class="idl">
partial interface Document {
  readonly attribute boolean pictureInPictureEnabled;

  Promise&lt;void> exitPictureInPicture();
};
</pre>

The {{pictureInPictureEnabled}} attribute's getter must return
<code>true</code> if <a>Picture-in-Picture support</a> is <code>true</code> and
the <a>context object</a> is <a>allowed to use</a> the feature indicated by
attribute name <code>picture-in-picture</code>, and <code>false</code>
otherwise.

<dfn>Picture-in-Picture support</dfn> is <code>true</code> if there is no
previously-established user preference, restrictions, or platform limitation,
and <code>false</code> otherwise.

The {{exitPictureInPicture()}} method, when invoked, MUST
return <a>a new promise</a> |promise| and run the following steps <a>in
parallel</a>:

1. Run the <a>exit Picture-in-Picture algorithm</a>.
2. If the previous step threw an exception, reject |promise| with that
    exception and abort these steps.
3. Return |promise|.

## Extension to <code>DocumentOrShadowRoot</code> ## {#documentorshadowroot-extension}

<pre class="idl">
partial interface DocumentOrShadowRoot {
  readonly attribute Element? pictureInPictureElement;
};
</pre>

The {{pictureInPictureElement}} attribute's getter must run these steps:

1. If the <a>context object</a> is not <a>connected</a>, return null and abort
    these steps.
2. Let |candidate| be the result of <a>retargeting</a> Picture-in-Picture
    element against the <a>context object</a>.
3. If |candidate| and the <a>context object</a> are in the same <a>tree</a>,
    return |candidate| and abort these steps.
4. Return null.

## Interface <code>PictureInPictureWindow</code> ## {#interface-picture-in-picture-window}

<pre class="idl">
interface PictureInPictureWindow {
  readonly attribute long width;
  readonly attribute long height;

  attribute EventHandler onresize;
};
</pre>

A {{PictureInPictureWindow}} instance represents a <a>Picture-in-Picture
window</a> associated with an {{HTMLVideoElement}}. When instantiated, an
instance of {{PictureInPictureWindow}} has its |state| set to |opened|.

When the <dfn>close window algorithm</dfn> with an instance of
{{PictureInPictureWindow}} is invoked, its |state| is set to |closed|.

The {{width}} attribute MUST return the width in <a lt=px value>CSS pixels</a> of the
<a>Picture-in-Picture window</a> associated with {{pictureInPictureElement}} if
the |state| is |opened|. Otherwise, it MUST return 0.

The {{height}} attribute MUST return the height in <a lt=px value>CSS pixels</a> of the
<a>Picture-in-Picture window</a> associated with {{pictureInPictureElement}} if
the |state| is |opened|. Otherwise, it MUST return 0.

## Event types ## {#event-types}

: <dfn event for="HTMLVideoElement"><code>enterpictureinpicture</code></dfn>
:: Fired on a {{HTMLVideoElement}} when it enters Picture-in-Picture.
: <dfn event for="HTMLVideoElement"><code>leavepictureinpicture</code></dfn>
:: Fired on a {{HTMLVideoElement}} when it leaves Picture-in-Picture.
: <dfn event for="PictureInPictureWindow"><code>resize</code></dfn>
:: Fired on a {{PictureInPictureWindow}} when it changes size.

# Security considerations # {#security-considerations}

<em>This section is non-normative.</em>

The API applies only to {{HTMLVideoElement}} in order to start on a minimal
viable product that has limited security issues. Later versions of this
specification may allow PIP-ing arbitrary HTML content.

## Feature Policy ## {#feature-policy}

This specification defines a <a>policy-controlled feature</a> that controls
whether {{pictureInPictureEnabled}} is <code>true</code> or <code>false</code>.

The <a>feature name</a> for this feature is <code>"picture-in-picture"</code>.

The <a>default allowlist</a> for this feature is <code>["self"]</code>.

## HTML sandboxing ## {#sandbox}

The HTML5 specification defines a <a>sandboxing flag set</a> which is extended
with this value:

: The <dfn>sandboxed picture-in-picture browsing context flag</dfn>
:: This flag disables the ability to request Picture-in-Picture.

The algorithm to <a>parse a sandboxing directive</a> is also extended in step 3
such that:

- The <a>sandboxed picture-in-picture browsing context flag</a>, unless
    |tokens| contains the <code>allow-picture-in-picture</code> keyword.

Finally, the iframe's <a>sandbox</a> attribute MUST add
<code>allow-picture-in-picture</code> amongst its allowed values.<|MERGE_RESOLUTION|>--- conflicted
+++ resolved
@@ -159,20 +159,10 @@
     |video|, throw a {{InvalidStateError}} and abort these steps.
 5. If the algorithm is not <a>triggered by user activation</a>, throw a
     {{NotAllowedError}} and abort these steps.
-<<<<<<< HEAD
-6. Let |pipWindow| be the Picture-in-Picture window that is <dfn>always on
-    top</dfn>. It consistently stays above most other windows.
-7. Let |pipVideo| be the video contained in the |pipWindow|.
-8. If a |pipWindow| is not already created, create one.
-9. Render |video| frames in the |pipVideo|.
-10. Set {{pictureInPictureElement}} to |video|.
-11. <a>Queue a task</a> to <a>fire an event</a> with the name
-=======
 5. Set {{pictureInPictureElement}} to |video|.
 6. Let <dfn>Picture-in-Picture window</dfn> be a new instance of
     {{PictureInPictureWindow}} associated with {{pictureInPictureElement}}.
 7. <a>Queue a task</a> to <a>fire an event</a> with the name
->>>>>>> ea9e0c16
     {{enterpictureinpicture}} at the |video| with its {{bubbles}} attribute
     initialized to true.
 
