<pre class='metadata'>
Title: Picture-in-Picture
Shortname: picture-in-picture
Level: 1
Status: ED
ED: https://wicg.github.io/picture-in-picture
Group: WICG
Repository: wicg/picture-in-picture
Editor: François Beaufort, Google, fbeaufort@google.com
Editor: Mounir Lamouri, Google, mlamouri@google.com
Abstract: This specification intends to provide APIs to allow websites to
Abstract: create a floating video window always on top of other windows so that
Abstract: users may continue consuming media while they interact with other
Abstract: content sites, or applications on their device.
</pre>

<pre class="anchors">
spec: Feature Policy; urlPrefix: https://wicg.github.io/feature-policy/#
    type: dfn
        text: default allowlist
        text: feature name
        text: policy-controlled feature
spec: HTML; urlPrefix: https://html.spec.whatwg.org/multipage/
    type: dfn
        urlPrefix: infrastructure.html
            text: in parallel
        urlPrefix: webappapis.html
            text: fire a simple event
        urlPrefix: interaction.html
            text: triggered by user activation
spec: Remote-Playback; urlPrefix: https://w3c.github.io/remote-playback/#dfn-
    type: dfn
        text: local playback device
        text: local playback state
</pre>

<pre class="link-defaults">
spec:dom; type:dfn; for:NamedNodeMap; text:element
spec:dom; type:interface; text:Document
</pre>

# Introduction # {#intro}

<em>This section is non-normative.</em>

Many users want to continue consuming media while they interact with other
content, sites, or applications on their device. A common UI affordance for
this type of activity is Picture-in-Picture (PiP), where the video is contained
in a separate miniature window that is <a>always on top</a> of other windows.
Picture-in-Picture is a common platform-level feature among desktop and mobile
OSs.

This specification aims to allow websites to initiate and control this behavior
by exposing the following sets of properties to the API:

* Notify the website when it enters and leave Picture-in-Picture mode.
* Allow the website to trigger Picture-in-Picture via a user gesture on a video
    element.
* Allow the website to exit Picture-in-Picture.
* Allow the website to check if Picture-in-Picture can be triggered.

The proposed Picture-in-Picture API is very similar to [[Fullscreen]] as they
have similar properties. The API only applies on
{{HTMLVideoElement}} at the moment but is meant to be
extensible.

# Examples # {#examples}

## Add a custom Picture-in-Picture button ## {#example-add-custom-pip-button}

```html
<video id="video" src="https://example.com/file.mp4"></video>

<button id="pipButton"></button>

<script>
  // Hide button if Picture-in-Picture is not supported or disabled.
  pipButton.hidden = !document.pictureInPictureEnabled || video.disablePictureInPicture;

  pipButton.addEventListener('click', function() {
    // If there is no element in Picture-in-Picture yet, let's request
    // Picture-in-Picture for the video, otherwise leave it.
    if (!document.pictureInPictureElement) {
      video.requestPictureInPicture()
      .catch(error => {
        // Video failed to enter Picture-in-Picture mode.
      });
    } else {
      document.exitPictureInPicture()
      .catch(error => {
        // Video failed to leave Picture-in-Picture mode.
      });
    }
  });
</script>
```

## Monitor video Picture-in-Picture changes ## {#example-monitor-video-pip-changes}

```html
<video id="video" src="https://example.com/file.mp4"></video>

<script>
  video.addEventListener('enterpictureinpicture', function() {
    // Video entered Picture-in-Picture mode.
  });

  video.addEventListener('leavepictureinpicture', function() {
    // Video left Picture-in-Picture mode.
  });
</script>
```

## Update video size based on picture in picture window size changes ## {#example-update-video-on-window-size-changes}

```html
<video id="video" src="https://example.com/file.mp4"></video>

<button id="pipButton"></button>

<script>
  pipButton.addEventListener('click', function() {
    video.requestPictureInPicture()
    .then(pipWindow => {
      updateVideoSize(pipWindow.width, pipWindow.height);
      pipWindow.addEventListener('resize', function(event) {
        updateVideoSize(pipWindow.width, pipWindow.height);
      });
    });
  });

  function updateVideoSize(width, height) {
    // TODO: Update video size based on pip window width and height.
  }
</script>
```

# Concepts # {#concepts}

## Request Picture-in-Picture ## {#request-pip}

When the <dfn>request Picture-in-Picture algorithm</dfn> with |video| is
invoked, the user agent MUST run the following steps:

1. If document is not allowed to use the <a>policy-controlled feature</a> named
    <code>"picture-in-picture"</code>, throw a {{SecurityError}} and abort these
    steps.
2. If {{pictureInPictureEnabled}} is |false|, throw a {{NotSupportedError}} and
    abort these steps.
3. OPTIONALLY, if the {{disablePictureInPicture}} attribute is present on
    |video|, throw a {{InvalidStateError}} and abort these steps.
4. If the algorithm is not <a>triggered by user activation</a>, throw a
    {{NotAllowedError}} and abort these steps.
5. Let |pipWindow| be the Picture-in-Picture window that is <dfn>always on
    top</dfn>. It consistently stays above most other windows.
6. Let |pipVideo| be the video contained in the |pipWindow|.
7. If a |pipWindow| is not already created, create one.
8. Render |video| frames in the |pipVideo|.
9. Set {{pictureInPictureElement}} to |video|.
10. <a>Queue a task</a> to <a>fire a simple event</a> with the name
    {{enterpictureinpicture}} at the |video|. The event MUST not
    bubble, MUST not be cancelable, and has no default action.

It is RECOMMENDED that the |video| frames are not rendered in the page and in
the |pipVideo| at the same time but if they are, they MUST be kept in sync.

When a video is played in Picture-in-Picture, the states SHOULD transition as
if it was played inline. That means that the events SHOULD fire at the same
time, calling methods SHOULD have the same behaviour, etc. However, the user
agent MAY transition out of Picture-in-Picture when the video element enters a
state that is considered not compatible with Picture-in-Picture.

## Exit Picture-in-Picture ## {#exit-pip}

When the <dfn>exit Picture-in-Picture algorithm</dfn> is invoked,
the user agent MUST run the following steps:

1. Let |pipWindow| be the current Picture-in-Picture window.
2. Let |pipVideo| be the video contained in the |pipWindow|.
3. Let |video| be the source video of |pipVideo| frames.
4. Close |pipWindow|.
5. If |pipWindow| can't be closed, throw a {{UnknownError}} and abort these
    steps.
6. Render |pipVideo| frames in the |video|.
7. Unset {{pictureInPictureElement}}.
8. <a>Queue a task</a> to <a>fire a simple event</a> with the name
    {{leavepictureinpicture}} at the |video|. The event MUST not
    bubble, MUST not be cancelable, and has no default action.

## Disable Picture-in-Picture

Some pages may want to disable Picture-in-Picture for a video element. To
support this, a new {{disablePictureInPicture}} attribute is added to the list
of content attributes for video elements.

A corresponding {{disablePictureInPicture}} IDL attribute which reflects the
value of element’s {{disablePictureInPicture}} content attribute is added to
the {{HTMLVideoElement}} interface. The {{disablePictureInPicture}} IDL attribute
MUST reflect the content attribute of the same name.

If the {{disablePictureInPicture}} attribute is present on the video element,
the user agent SHOULD NOT play the video element in Picture-in-Picture or
present any UI to do so.

When the {{disablePictureInPicture}} attribute is added to a |video| element,
the user agent SHOULD run these steps:

1. Reject any pending promises returned by the {{requestPictureInPicture()}}
    method with {{InvalidStateError}}.
2. If |video| is |pipVideo|:
    1. Run the <a>exit Picture-in-Picture algorithm</a>.
    2. Unset {{pictureInPictureElement}}.
    3. <a>Queue a task</a> to <a>fire a simple event</a> with the name
        {{leavepictureinpicture}} at the |video|. The event MUST not
        bubble, MUST not be cancelable, and has no default action.

## Interaction with Remote Playback ## {#remote-playback}

The [[Remote-Playback]] specification defines a <a>local playback device</a>
and a <a>local playback state</a>. For the purpose of Picture-in-Picture, the
playback is local and regardless of whether it is played in page or in
Picture-in-Picture.

## One Picture-in-Picture window ## {#one-pip-window}

Operating systems with a Picture-in-Picture API usually restricts
Picture-in-Picture to only one window.  Whether only one window is allowed in
Picture-in-Picture will be left to the implementation and the platform.
However, because of the one Picture-in-Picture window limitation, the
specification assumes that a given {{Document}} can only have one
Picture-in-Picture window.

What happens when there is a Picture-in-Picture request while a window is
already in Picture-in-Picture will be left as an implementation details: the
current Picture-in-Picture window could be closed, the Picture-in-Picture
request could be rejected or even two Picture-in-Picture windows can be
created. Regardless, the User Agent will have to fire the appropriate events
in order to notify the website of the Picture-in-Picture status changes.

# API # {#api}

## Extensions to <code>HTMLVideoElement</code> ## {#htmlvideoelement-extensions}

<pre class="idl">
partial interface HTMLVideoElement {
    Promise&lt;PictureInPictureWindow> requestPictureInPicture();

    attribute EventHandler onenterpictureinpicture;
    attribute EventHandler onleavepictureinpicture;

    [CEReactions]
    attribute boolean disablePictureInPicture;
};
</pre>

The {{requestPictureInPicture()}} method, when invoked, MUST
return <a>a new promise</a> |promise| and run the following steps <a>in
parallel</a>:

1. Let |video| be the requested video.
2. Run the <a>request Picture-in-Picture algorithm</a> with |video|.
3. If the previous step threw an exception, reject |promise| with that
    exception and abort these steps.
4. Let |pipWindow| be a new {{PictureInPictureWindow}} object. Set |pipWindow|
    {{width}} and {{height}} respectively to the width and height of the
    Picture In Picture window that is always on top.
5. Return |promise| with |pipWindow|.

## Extensions to <code>Document</code> ## {#document-extensions}

<pre class="idl">
partial interface Document {
  readonly attribute boolean pictureInPictureEnabled;

  Promise&lt;void> exitPictureInPicture();
};
</pre>

The {{pictureInPictureEnabled}} attribute's getter must return
<code>true</code> if the <a>context object</a> is <a>allowed to use</a> the
feature indicated by attribute name <code>picture-in-picture</code> and
<a>Picture-in-Picture is supported</a>, and false otherwise.

<dfn>Picture-in-Picture is supported</dfn> if there is no
previously-established user preference, security risk, or platform limitation.

The {{exitPictureInPicture()}} method, when invoked, MUST
return <a>a new promise</a> |promise| and run the following steps <a>in
parallel</a>:

1. Run the <a>exit Picture-in-Picture algorithm</a>.
2. If the previous step threw an exception, reject |promise| with that
    exception and abort these steps.
3. Return |promise|.

## Extension to <code>DocumentOrShadowRoot</code> ## {#shadow-root-extension}

<pre class="idl">
partial interface DocumentOrShadowRoot {
  readonly attribute Element? pictureInPictureElement;
};
</pre>

The {{pictureInPictureElement}} attribute's getter must run these steps:

1. If the <a>context object</a> is a <a for=/>shadow root</a> and its
    <a for=DocumentFragment>host</a> is not <a>connected</a>, then return null.
2. Return the Picture-in-Picture element

## <code>PictureInPictureWindow</code> ## {#picture-in-picture-window}

<pre class="idl">
interface PictureInPictureWindow {
    readonly attribute long width;
    readonly attribute long height;

    attribute EventHandler onresize;
};
</pre>

The {{PictureInPictureWindow}} is a simple proxy to get information such as
dimensions about the current Picture In Picture window.

## Event types ## {#event-types}

: <dfn event for="HTMLVideoElement"><code>enterpictureinpicture</code></dfn>
:: Fired on a {{HTMLVideoElement}} when it enters Picture-in-Picture.
: <dfn event for="HTMLVideoElement"><code>leavepictureinpicture</code></dfn>
<<<<<<< HEAD
:: Fired on a {{HTMLVideoElement}} when it leaves Picture In Picture.
: <dfn event for="PictureInPictureWindow"><code>resize</code></dfn>
:: Fired on a {{PictureInPictureWindow}} when it changes size.
=======
:: Fired on a {{HTMLVideoElement}} when it leaves Picture-in-Picture.
>>>>>>> 7f5f340e

# Security considerations # {#security-considerations}

## Feature Policy ## {#feature-policy}

This specification defines a <a>policy-controlled feature</a> that controls
whether {{pictureInPictureEnabled}} is <code>true</code> or <code>false</code>.

The <a>feature name</a> for this feature is <code>"picture-in-picture"</code>.

The <a>default allowlist</a> for this feature is <code>["self"]</code>.<|MERGE_RESOLUTION|>--- conflicted
+++ resolved
@@ -326,13 +326,9 @@
 : <dfn event for="HTMLVideoElement"><code>enterpictureinpicture</code></dfn>
 :: Fired on a {{HTMLVideoElement}} when it enters Picture-in-Picture.
 : <dfn event for="HTMLVideoElement"><code>leavepictureinpicture</code></dfn>
-<<<<<<< HEAD
-:: Fired on a {{HTMLVideoElement}} when it leaves Picture In Picture.
+:: Fired on a {{HTMLVideoElement}} when it leaves Picture-in-Picture.
 : <dfn event for="PictureInPictureWindow"><code>resize</code></dfn>
 :: Fired on a {{PictureInPictureWindow}} when it changes size.
-=======
-:: Fired on a {{HTMLVideoElement}} when it leaves Picture-in-Picture.
->>>>>>> 7f5f340e
 
 # Security considerations # {#security-considerations}
 
