--- conflicted
+++ resolved
@@ -262,18 +262,10 @@
 2. Run the <a>request picture in picture algorithm</a> with |video|.
 3. If the previous step threw an exception, reject |promise| with that
     exception and abort these steps.
-<<<<<<< HEAD
-5. Set {{pictureInPictureElement}} to |video|.
-6. <a>Queue a task</a> to <a>fire a simple event</a> with the name
-    {{enterpictureinpicture}} at the |video|. The event MUST not
-    bubble, MUST not be cancelable, and has no default action.
-7. Let |pipWindow| be a new {{PictureInPictureWindow}} object. Set |pipWindow|
+4. Let |pipWindow| be a new {{PictureInPictureWindow}} object. Set |pipWindow|
     {{width}} and {{height}} respectively to the width and height of the
     Picture In Picture window that is always on top.
-8. Return |promise| with |pipWindow|.
-=======
-4. Return |promise|.
->>>>>>> b6f32f18
+5. Return |promise| with |pipWindow|.
 
 ## Extensions to <code>Document</code> ## {#document-extensions}
 
